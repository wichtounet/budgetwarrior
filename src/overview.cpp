--- conflicted
+++ resolved
@@ -21,11 +21,7 @@
     } else {
         auto& subcommand = args[1];
 
-<<<<<<< HEAD
         if(subcommand == "month"){
-=======
-        if(subcommand == L"month"){
->>>>>>> 80a539a7
             if(args.size() == 2){
                 month_overview();
             } else if(args.size() == 3){
@@ -35,25 +31,14 @@
                     boost::gregorian::greg_month(to_number<unsigned short>(args[2])),
                     boost::gregorian::greg_year(to_number<unsigned short>(args[3])));
             } else {
-<<<<<<< HEAD
                 throw budget_exception("Too many arguments to overview month");
             }
         } else if(subcommand == "year"){
-=======
-                throw budget_exception(L"Too many arguments to overview month");
-            }
-        } else if(subcommand == L"year"){
->>>>>>> 80a539a7
             if(args.size() == 2){
                 year_overview();
             } else if(args.size() == 3){
                 year_overview(boost::gregorian::greg_year(to_number<unsigned short>(args[2])));
             } else {
-<<<<<<< HEAD
-                throw budget_exception("Too many arguments to overview month");
-=======
-                throw budget_exception(L"Too many arguments to overview month");
->>>>>>> 80a539a7
             }
         } else {
             throw budget_exception(L"Invalid subcommand \"" + subcommand + L"\"");
@@ -79,11 +64,7 @@
 
     auto& accounts = all_accounts();
 
-<<<<<<< HEAD
     std::cout << "Overview of " << month << " " << year << std::endl << std::endl;
-=======
-    std::wcout << L"Overview of " << month << " " << year << std::endl << std::endl;
->>>>>>> 80a539a7
 
     std::vector<std::wstring> columns;
     std::unordered_map<std::wstring, std::size_t> indexes;
@@ -104,11 +85,7 @@
             std::size_t& row = current[index];
 
             if(contents.size() <= row){
-<<<<<<< HEAD
                 contents.emplace_back(columns.size() * 3, "");
-=======
-                contents.emplace_back(columns.size() * 3, L"");
->>>>>>> 80a539a7
             }
 
             contents[row][index * 3] = to_string(expense.expense_date.day());
@@ -122,7 +99,6 @@
     }
 
     //Empty line before totals
-<<<<<<< HEAD
     contents.emplace_back(columns.size() * 3, "");
 
     std::vector<std::string> total_line;
@@ -134,28 +110,12 @@
     for(std::size_t i = 1; i < totals.size(); ++i){
         total_line.push_back("");
         total_line.push_back("");
-=======
-    contents.emplace_back(columns.size() * 3, L"");
-
-    std::vector<std::wstring> total_line;
-
-    total_line.push_back(L"");
-    total_line.push_back(L"Total");
-    total_line.push_back(to_string(totals.front()));
-
-    for(std::size_t i = 1; i < totals.size(); ++i){
-        total_line.push_back(L"");
-        total_line.push_back(L"");
->>>>>>> 80a539a7
         total_line.push_back(to_string(totals[i]));
     }
 
     contents.push_back(std::move(total_line));
 
     //Empty line before budget
-<<<<<<< HEAD
-    contents.emplace_back(columns.size() * 3, "");
-
     std::vector<std::string> budget_line;
 
     budget_line.push_back("");
@@ -165,25 +125,11 @@
     for(std::size_t i = 1; i < accounts.size(); ++i){
         budget_line.push_back("");
         budget_line.push_back("");
-=======
-    contents.emplace_back(columns.size() * 3, L"");
-
-    std::vector<std::wstring> budget_line;
-
-    budget_line.push_back(L"");
-    budget_line.push_back(L"Budget");
-    budget_line.push_back(to_string(accounts.front().amount));
-
-    for(std::size_t i = 1; i < accounts.size(); ++i){
-        budget_line.push_back(L"");
-        budget_line.push_back(L"");
->>>>>>> 80a539a7
         budget_line.push_back(to_string(accounts[i].amount));
     }
 
     contents.push_back(std::move(budget_line));
 
-<<<<<<< HEAD
     std::vector<std::string> total_budget_line;
 
     total_budget_line.push_back("");
@@ -194,23 +140,10 @@
         total_budget_line.push_back("");
         total_budget_line.push_back("");
         total_budget_line.push_back("TODO");
-=======
-    std::vector<std::wstring> total_budget_line;
-
-    total_budget_line.push_back(L"");
-    total_budget_line.push_back(L"Budget total");
-    total_budget_line.push_back(L"TODO");
-
-    for(std::size_t i = 1; i < accounts.size(); ++i){
-        total_budget_line.push_back(L"");
-        total_budget_line.push_back(L"");
-        total_budget_line.push_back(L"TODO");
->>>>>>> 80a539a7
     }
 
     contents.push_back(std::move(total_budget_line));
 
-<<<<<<< HEAD
     //Empty line before remainings
     contents.emplace_back(columns.size() * 3, "");
 
@@ -224,26 +157,10 @@
         balance_line.push_back("");
         balance_line.push_back("");
         balance_line.push_back("TODO");
-=======
-    //Empty line before balances
-    contents.emplace_back(columns.size() * 3, L"");
-
-    std::vector<std::wstring> balance_line;
-
-    balance_line.push_back(L"");
-    balance_line.push_back(L"Balance");
-    balance_line.push_back(L"TODO");
-
-    for(std::size_t i = 1; i < accounts.size(); ++i){
-        balance_line.push_back(L"");
-        balance_line.push_back(L"");
-        balance_line.push_back(L"TODO");
->>>>>>> 80a539a7
     }
 
     contents.push_back(std::move(balance_line));
 
-<<<<<<< HEAD
     std::vector<std::string> local_balance_line;
 
     local_balance_line.push_back("");
@@ -254,42 +171,21 @@
         local_balance_line.push_back("");
         local_balance_line.push_back("");
         local_balance_line.push_back("TODO");
-=======
-    std::vector<std::wstring> local_balance_line;
-
-    local_balance_line.push_back(L"");
-    local_balance_line.push_back(L"Local Balance");
-    local_balance_line.push_back(L"TODO");
-
-    for(std::size_t i = 1; i < accounts.size(); ++i){
-        local_balance_line.push_back(L"");
-        local_balance_line.push_back(L"");
-        local_balance_line.push_back(L"TODO");
->>>>>>> 80a539a7
     }
 
     contents.push_back(std::move(local_balance_line));
 
     display_table(columns, contents, 3);
-<<<<<<< HEAD
 
     std::cout << std::endl;
-=======
-    std::wcout << std::endl;
->>>>>>> 80a539a7
 
     money total_expenses;
     for(auto& total : totals){
         total_expenses += total;
     }
 
-<<<<<<< HEAD
     std::cout << std::string(accounts.size() * 10, ' ') << "Total expenses: " << total_expenses << std::endl;
     std::cout << std::string(accounts.size() * 10 + 7, ' ') <<        "Balance: " << "TODO" << std::endl;
-=======
-    std::wcout << std::wstring(accounts.size() * 10, ' ') << L"Total expenses: " << total_expenses << std::endl;
-    std::wcout << std::wstring(accounts.size() * 10 + 7, ' ') <<        L"Balance: " << L"TODO" << std::endl;
->>>>>>> 80a539a7
 }
 
 void budget::year_overview(){
@@ -302,11 +198,7 @@
     load_accounts();
     load_expenses();
 
-<<<<<<< HEAD
     std::cout << "Overview of " << year << std::endl;
-=======
-    std::wcout << L"Overview of " << year << std::endl;
->>>>>>> 80a539a7
 
     //TODO
 }