//=======================================================================
// Copyright Baptiste Wicht 2013.
// Distributed under the Boost Software License, Version 1.0.
// (See accompanying file LICENSE_1_0.txt or copy at
//  http://www.boost.org/LICENSE_1_0.txt)
//=======================================================================

#include <unordered_map>

#include "overview.hpp"
#include "console.hpp"
#include "accounts.hpp"
#include "expenses.hpp"
#include "earnings.hpp"
#include "budget_exception.hpp"
#include "config.hpp"
#include "assert.hpp"

using namespace budget;

namespace {

template<typename T>
T& default_operator(T& t){
    return t;
}

template<typename T, typename J>
void add_recap_line(std::vector<std::vector<std::string>>& contents, const std::string& title, const std::vector<T>& values, J functor){
    std::vector<std::string> total_line;

    total_line.push_back("");
    total_line.push_back(title);
    total_line.push_back(to_string(functor(values.front())));

    for(std::size_t i = 1; i < values.size(); ++i){
        total_line.push_back("");
        total_line.push_back("");
        total_line.push_back(to_string(functor(values[i])));
    }

    contents.push_back(std::move(total_line));
}

template<typename T>
void add_recap_line(std::vector<std::vector<std::string>>& contents, const std::string& title, const std::vector<T>& values){
    return add_recap_line(contents, title, values, [](const T& t){return t;});
}

std::string format_money(const budget::money& m){
    if(m.dollars > 0){
        return "::green" + budget::to_string(m);
    } else if(m.dollars < 0){
        return "::red" + budget::to_string(m);
    } else {
        return budget::to_string(m);
    }
}

std::vector<budget::money> compute_total_budget(boost::gregorian::greg_month month, boost::gregorian::greg_year year){
    std::vector<budget::money> total_budgets;

    auto& accounts = all_accounts();

    for(auto& account : accounts){
        budget::money total;

        total += account.amount * month;

        for(auto& expense : all_expenses()){
            if(expense.date.year() == year && expense.date.month() < month){
                total -= expense.amount;
            }
        }

        total_budgets.push_back(total);
    }

    return std::move(total_budgets);
}

void month_overview(boost::gregorian::greg_month month, boost::gregorian::greg_year year){
    load_accounts();
    load_expenses();
    load_earnings();

    auto& accounts = all_accounts();

    std::cout << "Overview of " << month << " " << year << std::endl << std::endl;

    std::vector<std::string> columns;
    std::unordered_map<std::size_t, std::size_t> indexes;
    std::vector<std::vector<std::string>> contents;
    std::vector<money> totals;

    for(auto& account : accounts){
        indexes[account.id] = columns.size();
        columns.push_back(account.name);
        totals.push_back({});
    }

    std::vector<std::size_t> current(columns.size(), 0);

    for(auto& expense : all_expenses()){
        if(expense.date.year() == year && expense.date.month() == month){
            std::size_t index = indexes[expense.account];
            std::size_t& row = current[index];

            if(contents.size() <= row){
                contents.emplace_back(columns.size() * 3, "");
            }

            contents[row][index * 3] = to_string(expense.date.day());
            contents[row][index * 3 + 1] = expense.name;
            contents[row][index * 3 + 2] = to_string(expense.amount);

            totals[index] += expense.amount;

            ++row;
        }
    }

    //Totals
    contents.emplace_back(columns.size() * 3, "");
    add_recap_line(contents, "Total", totals);

    //Budget
    contents.emplace_back(columns.size() * 3, "");
    add_recap_line(contents, "Budget", accounts, [](const budget::account& a){return format_money(a.amount);});
    auto total_budgets = compute_total_budget(month, year);
    add_recap_line(contents, "Total Budget", total_budgets, [](const budget::money& m){ return format_money(m);});

    //Balances
    contents.emplace_back(columns.size() * 3, "");

    std::vector<budget::money> balances;
    std::vector<budget::money> local_balances;

    for(std::size_t i = 0; i < accounts.size(); ++i){
        balances.push_back(total_budgets[i] - totals[i]);
        local_balances.push_back(accounts[i].amount - totals[i]);
    }

    add_recap_line(contents, "Balance", balances, [](const budget::money& m){ return format_money(m);});
    add_recap_line(contents, "Local Balance", local_balances, [](const budget::money& m){ return format_money(m);});

    display_table(columns, contents, 3);

    std::cout << std::endl;

    auto total_expenses = std::accumulate(totals.begin(), totals.end(), budget::money());
    std::cout << std::string(accounts.size() * 10, ' ')         << "Total expenses: " << total_expenses << std::endl;

    auto total_balance = std::accumulate(balances.begin(), balances.end(), budget::money());
    std::cout << std::string(accounts.size() * 10 + 7, ' ')     <<        "Balance: " << format(format_money(total_balance)) << format_code(0,0,7) << std::endl;

    auto total_local_balance = std::accumulate(local_balances.begin(), local_balances.end(), budget::money());
    std::cout << std::string(accounts.size() * 10 + 1, ' ')     <<  "Local Balance: " << format(format_money(total_local_balance)) << format_code(0,0,7) << std::endl;
}

void month_overview(boost::gregorian::greg_month month){
    auto today = boost::gregorian::day_clock::local_day();

    month_overview(month, today.year());
}

void month_overview(){
    auto today = boost::gregorian::day_clock::local_day();

    month_overview(today.month(), today.year());
}

void display_local_balance(boost::gregorian::greg_year year);
void display_balance(boost::gregorian::greg_year year);
void display_expenses(boost::gregorian::greg_year year);
void display_earnings(boost::gregorian::greg_year year);

void year_overview(boost::gregorian::greg_year year){
    load_accounts();
    load_expenses();
    load_earnings();

    std::cout << "Overview of " << year << std::endl << std::endl;

    display_local_balance(year);
    std::cout << std::endl;

    display_balance(year);
    std::cout << std::endl;

    display_expenses(year);
    std::cout << std::endl;

    display_earnings(year);
    std::cout << std::endl;
}

void year_overview(){
    date today = boost::gregorian::day_clock::local_day();

    year_overview(today.year());
}

unsigned short start_month(boost::gregorian::greg_year year){
    auto key = to_string(year) + "_start";
    if(config_contains(key)){
        auto value = to_number<unsigned short>(config_value(key));
        budget_assert(value < 13 && value > 0, "The start month is incorrect (must be in [1,12])");
        return value;
    }

    return 1;
}

void display_local_balance(boost::gregorian::greg_year year){
    std::vector<std::string> columns;
    std::vector<std::vector<std::string>> contents;

    columns.push_back("Local Balance");

    auto sm = start_month(year);
    auto months = 12 - sm + 1;

    for(unsigned short i = sm; i < 13; ++i){
        boost::gregorian::greg_month m = i;

        columns.emplace_back(m.as_long_string());
    }

    columns.push_back("Total");
    columns.push_back("Mean");

    auto& accounts = all_accounts();
    auto& expenses = all_expenses();

    std::vector<budget::money> totals(12, budget::money());

    for(auto& account : accounts){
        std::vector<std::string> row;

        row.push_back(account.name);

        budget::money total;

        for(unsigned short i = sm; i < 13; ++i){
            boost::gregorian::greg_month m = i;

            budget::money month_total;

            for(auto& expense : expenses){
                if(expense.account == account.id && expense.date.year() == year && expense.date.month() == m){
                   month_total += expense.amount;
                }
            }

            month_total = account.amount - month_total;

            row.push_back(format_money(month_total));

            total += month_total;

            totals[i - 1] += month_total;
        }

        row.push_back(format_money(total));
        row.push_back(format_money(total / months));

        contents.emplace_back(std::move(row));
    }

    std::vector<std::string> last_row;
    last_row.push_back("Total");

    budget::money total_total;
    for(unsigned short i = sm; i < 13; ++i){
        auto total = totals[i - 1];

        last_row.push_back(format_money(total));

        total_total += total;
    }

    last_row.push_back(format_money(total_total));
    last_row.push_back(format_money(total_total / months));

    contents.emplace_back(std::move(last_row));

    display_table(columns, contents);
}

void display_balance(boost::gregorian::greg_year year){
    std::vector<std::string> columns;
    std::vector<std::vector<std::string>> contents;

    columns.push_back("Balance");

    auto sm = start_month(year);

    for(unsigned short i = sm; i < 13; ++i){
        boost::gregorian::greg_month m = i;

        columns.emplace_back(m.as_long_string());
    }

    auto& accounts = all_accounts();
    auto& expenses = all_expenses();

    std::vector<budget::money> totals(12, budget::money());

    for(auto& account : accounts){
        std::vector<std::string> row;

        row.push_back(account.name);

        budget::money total;
        std::vector<budget::money> previous(13, budget::money());

        for(unsigned short i = sm; i < 13; ++i){
            boost::gregorian::greg_month m = i;

            budget::money month_total;

            for(auto& expense : expenses){
                if(expense.account == account.id && expense.date.year() == year && expense.date.month() == m){
                   month_total += expense.amount;
                }
            }

            month_total = previous[i - 1] + account.amount - month_total;
            previous[i] = month_total;

            totals[i - 1] += month_total;

            row.push_back(format_money(month_total));
        }

        contents.emplace_back(std::move(row));
    }

    std::vector<std::string> last_row;
    last_row.push_back("Total");

    budget::money total_total;
    for(unsigned short i = sm; i < 13; ++i){
        auto total = totals[i - 1];
        last_row.push_back(format_money(total));
    }

    contents.emplace_back(std::move(last_row));

    display_table(columns, contents);
}

template<typename T>
void display_values(boost::gregorian::greg_year year, const std::string& title, const std::vector<T>& values){
    std::vector<std::string> columns;
    std::vector<std::vector<std::string>> contents;

    auto sm = start_month(year);
    auto months = 12 - sm + 1;

    columns.push_back(title);

    for(unsigned short i = sm; i < 13; ++i){
        boost::gregorian::greg_month m = i;

        columns.emplace_back(m.as_long_string());
    }

    columns.push_back("Total");
    columns.push_back("Mean");

    auto& accounts = all_accounts();

    std::vector<budget::money> totals(13, budget::money());

    for(std::size_t i = 0; i < accounts.size(); ++i){
        auto& account = accounts[i];

        std::vector<std::string> row;

        row.push_back(account.name);

        budget::money total;

        for(unsigned short j = sm; j < 13; ++j){
            boost::gregorian::greg_month m = j;

            budget::money month_total;

<<<<<<< HEAD
            for(auto& value : values){
                if(value.account == account.id && value.date.year() == year && value.date.month() == m){
                   month_total += value.amount;
=======
            for(auto& expense : expenses){
                if(expense.account == account.id && expense.date.year() == year && expense.date.month() == m){
                   month_total += expense.amount;
>>>>>>> bbd6452f
                }
            }

            row.push_back(to_string(month_total));

            total += month_total;
            totals[j-1] += month_total;
        }

        row.push_back(to_string(total));
        row.push_back(to_string(total / months));

        contents.emplace_back(std::move(row));
    }

    std::vector<std::string> last_row;
    last_row.push_back("Total");

    budget::money total_total;
    for(unsigned short j = sm; j < 13; ++j){
        auto total = totals[j-1];

        last_row.push_back(to_string(total));

        total_total += total;
    }

    last_row.push_back(to_string(total_total));
    last_row.push_back(to_string(total_total / months));

    contents.emplace_back(std::move(last_row));

    display_table(columns, contents);
}

<<<<<<< HEAD
void display_expenses(boost::gregorian::greg_year year){
    display_values(year, "Expenses", all_expenses());
}
=======
void year_overview(){
    auto today = boost::gregorian::day_clock::local_day();
>>>>>>> bbd6452f

void display_earnings(boost::gregorian::greg_year year){
    display_values(year, "Earnings", all_earnings());
}

} // end of anonymous namespace

void budget::overview_module::handle(const std::vector<std::string>& args){
    if(args.empty() || args.size() == 1){
        month_overview();
    } else {
        auto& subcommand = args[1];

        if(subcommand == "month"){
            if(args.size() == 2){
                month_overview();
            } else if(args.size() == 3){
                month_overview(boost::gregorian::greg_month(to_number<unsigned short>(args[2])));
            } else if(args.size() == 4){
                month_overview(
                    boost::gregorian::greg_month(to_number<unsigned short>(args[2])),
                    boost::gregorian::greg_year(to_number<unsigned short>(args[3])));
            } else {
                throw budget_exception("Too many arguments to overview month");
            }
        } else if(subcommand == "year"){
            if(args.size() == 2){
                year_overview();
            } else if(args.size() == 3){
                year_overview(boost::gregorian::greg_year(to_number<unsigned short>(args[2])));
            } else {
                throw budget_exception("Too many arguments to overview month");
            }
        } else {
            throw budget_exception("Invalid subcommand \"" + subcommand + "\"");
        }
    }
}<|MERGE_RESOLUTION|>--- conflicted
+++ resolved
@@ -196,7 +196,7 @@
 }
 
 void year_overview(){
-    date today = boost::gregorian::day_clock::local_day();
+    auto today = boost::gregorian::day_clock::local_day();
 
     year_overview(today.year());
 }
@@ -388,15 +388,9 @@
 
             budget::money month_total;
 
-<<<<<<< HEAD
             for(auto& value : values){
                 if(value.account == account.id && value.date.year() == year && value.date.month() == m){
                    month_total += value.amount;
-=======
-            for(auto& expense : expenses){
-                if(expense.account == account.id && expense.date.year() == year && expense.date.month() == m){
-                   month_total += expense.amount;
->>>>>>> bbd6452f
                 }
             }
 
@@ -432,14 +426,9 @@
     display_table(columns, contents);
 }
 
-<<<<<<< HEAD
 void display_expenses(boost::gregorian::greg_year year){
     display_values(year, "Expenses", all_expenses());
 }
-=======
-void year_overview(){
-    auto today = boost::gregorian::day_clock::local_day();
->>>>>>> bbd6452f
 
 void display_earnings(boost::gregorian::greg_year year){
     display_values(year, "Earnings", all_earnings());
